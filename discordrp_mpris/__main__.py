--- conflicted
+++ resolved
@@ -169,7 +169,6 @@
             elif show_time == 'remaining':
                 end_time = start_time + (length / 1e6)
                 activity['timestamps']['end'] = end_time
-<<<<<<< HEAD
             if replacements['length'] != "0:00":
                 small_text = self.format_details("{state} [{length}]", replacements)
             elif player.name == "youtube":
@@ -193,11 +192,6 @@
                 activity['state'] = self.format_details("{artist}", replacements)
         elif replacements['album']:
             activity['state'] = self.format_details("{album}", replacements)
-=======
-            activity['state'] = self.format_details("{state} [{length}]", replacements)
-        elif state == PlaybackStatus.PAUSED:
-            activity['state'] = self.format_details("{state} [{position}/{length}]", replacements)
->>>>>>> 4b62bcda
         else:
             activity['state'] = small_text
 
@@ -304,19 +298,13 @@
                             ) -> Dict[PlaybackStatus, List[Player]]:
         groups: Dict[PlaybackStatus, List[Player]] = {state: [] for state in PlaybackStatus}
         for p in players:
-<<<<<<< HEAD
             playbackStatus = await p.player.PlaybackStatus
             try:
                 state = ampris2.PlaybackStatus(playbackStatus)
             except ValueError as error:
                 logger.info(f"Caugh a ValueError {playbackStatus}")
                 continue
-            i = STATE_PRIORITY.index(state)
-            groups[i].append(p)
-=======
-            state = PlaybackStatus(await p.player.PlaybackStatus)  # type: ignore
             groups[state].append(p)
->>>>>>> 4b62bcda
 
         return groups
 
